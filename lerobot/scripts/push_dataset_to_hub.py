--- conflicted
+++ resolved
@@ -69,13 +69,10 @@
         from lerobot.common.datasets.push_dataset_to_hub.dora_parquet_format import from_raw_to_lerobot_format
     elif raw_format == "xarm_pkl":
         from lerobot.common.datasets.push_dataset_to_hub.xarm_pkl_format import from_raw_to_lerobot_format
-<<<<<<< HEAD
     elif raw_format == "dobbe":
         from lerobot.common.datasets.push_dataset_to_hub.dobbe_format import from_raw_to_lerobot_format
-=======
     elif raw_format == "cam_png":
         from lerobot.common.datasets.push_dataset_to_hub.cam_png_format import from_raw_to_lerobot_format
->>>>>>> 2abef3be
     else:
         raise ValueError(
             f"The selected {raw_format} can't be found. Did you add it to `lerobot/scripts/push_dataset_to_hub.py::get_from_raw_to_lerobot_format_fn`?"
