#!/usr/bin/env python

# Copyright 2024 The HuggingFace Inc. team. All rights reserved.
#
# Licensed under the Apache License, Version 2.0 (the "License");
# you may not use this file except in compliance with the License.
# You may obtain a copy of the License at
#
#     http://www.apache.org/licenses/LICENSE-2.0
#
# Unless required by applicable law or agreed to in writing, software
# distributed under the License is distributed on an "AS IS" BASIS,
# WITHOUT WARRANTIES OR CONDITIONS OF ANY KIND, either express or implied.
# See the License for the specific language governing permissions and
# limitations under the License.
"""
Use this script to convert your dataset into LeRobot dataset format and upload it to the Hugging Face hub,
or store it locally. LeRobot dataset format is lightweight, fast to load from, and does not require any
installation of neural net specific packages like pytorch, tensorflow, jax.

Example of how to download raw datasets, convert them into LeRobotDataset format, and push them to the hub:
```
python lerobot/scripts/push_dataset_to_hub.py \
--raw-dir data/pusht_raw \
--raw-format pusht_zarr \
--repo-id lerobot/pusht

python lerobot/scripts/push_dataset_to_hub.py \
--raw-dir data/xarm_lift_medium_raw \
--raw-format xarm_pkl \
--repo-id lerobot/xarm_lift_medium

python lerobot/scripts/push_dataset_to_hub.py \
--raw-dir data/aloha_sim_insertion_scripted_raw \
--raw-format aloha_hdf5 \
--repo-id lerobot/aloha_sim_insertion_scripted

python lerobot/scripts/push_dataset_to_hub.py \
--raw-dir data/umi_cup_in_the_wild_raw \
--raw-format umi_zarr \
--repo-id lerobot/umi_cup_in_the_wild
```
"""

import argparse
import json
import shutil
import warnings
from pathlib import Path
from typing import Any

import torch
from huggingface_hub import HfApi, create_branch
from safetensors.torch import save_file

from lerobot.common.datasets.compute_stats import compute_stats
from lerobot.common.datasets.lerobot_dataset import CODEBASE_VERSION, LeRobotDataset
from lerobot.common.datasets.push_dataset_to_hub._download_raw import download_raw
from lerobot.common.datasets.utils import flatten_dict


def get_from_raw_to_lerobot_format_fn(raw_format: str):
    if raw_format == "pusht_zarr":
        from lerobot.common.datasets.push_dataset_to_hub.pusht_zarr_format import from_raw_to_lerobot_format
    elif raw_format == "umi_zarr":
        from lerobot.common.datasets.push_dataset_to_hub.umi_zarr_format import from_raw_to_lerobot_format
    elif raw_format == "aloha_hdf5":
        from lerobot.common.datasets.push_dataset_to_hub.aloha_hdf5_format import from_raw_to_lerobot_format
    elif raw_format == "dora_parquet":
        from lerobot.common.datasets.push_dataset_to_hub.dora_parquet_format import from_raw_to_lerobot_format
    elif raw_format == "xarm_pkl":
        from lerobot.common.datasets.push_dataset_to_hub.xarm_pkl_format import from_raw_to_lerobot_format
    elif raw_format == "dobbe":
        from lerobot.common.datasets.push_dataset_to_hub.dobbe_format import from_raw_to_lerobot_format
    else:
        raise ValueError(
            f"The selected {raw_format} can't be found. Did you add it to `lerobot/scripts/push_dataset_to_hub.py::get_from_raw_to_lerobot_format_fn`?"
        )

    return from_raw_to_lerobot_format


def save_meta_data(
    info: dict[str, Any], stats: dict, episode_data_index: dict[str, list], meta_data_dir: Path
):
    meta_data_dir.mkdir(parents=True, exist_ok=True)

    # save info
    info_path = meta_data_dir / "info.json"
    with open(str(info_path), "w") as f:
        json.dump(info, f, indent=4)

    # save stats
    stats_path = meta_data_dir / "stats.safetensors"
    save_file(flatten_dict(stats), stats_path)

    # save episode_data_index
    episode_data_index = {key: torch.tensor(
        episode_data_index[key]) for key in episode_data_index}
    ep_data_idx_path = meta_data_dir / "episode_data_index.safetensors"
    save_file(episode_data_index, ep_data_idx_path)


def push_meta_data_to_hub(repo_id: str, meta_data_dir: str | Path, revision: str | None):
    """Expect all meta data files to be all stored in a single "meta_data" directory.
    On the hugging face repositery, they will be uploaded in a "meta_data" directory at the root.
    """
    api = HfApi()
    api.upload_folder(
        folder_path=meta_data_dir,
        path_in_repo="meta_data",
        repo_id=repo_id,
        revision=revision,
        repo_type="dataset",
    )


def push_videos_to_hub(repo_id: str, videos_dir: str | Path, revision: str | None):
    """Expect mp4 files to be all stored in a single "videos" directory.
    On the hugging face repositery, they will be uploaded in a "videos" directory at the root.
    """
    api = HfApi()
    api.upload_folder(
        folder_path=videos_dir,
        path_in_repo="videos",
        repo_id=repo_id,
        revision=revision,
        repo_type="dataset",
        allow_patterns="*.mp4",
    )


def push_dataset_to_hub(
    raw_dir: Path,
    raw_format: str,
    repo_id: str,
    push_to_hub: bool = True,
    local_dir: Path | None = None,
    fps: int | None = None,
    video: bool = True,
    batch_size: int = 32,
    num_workers: int = 8,
    episodes: list[int] | None = None,
    force_override: bool = False,
    cache_dir: Path = Path("/tmp"),
    tests_data_dir: Path | None = None,
):
    # Check repo_id is well formated
    if len(repo_id.split("/")) != 2:
        raise ValueError(
            f"`repo_id` is expected to contain a community or user id `/` the name of the dataset (e.g. 'lerobot/pusht'), but instead contains '{repo_id}'."
        )
    user_id, dataset_id = repo_id.split("/")

    # Robustify when `raw_dir` is str instead of Path
    raw_dir = Path(raw_dir)
    if not raw_dir.exists():
        raise NotADirectoryError(
            f"{raw_dir} does not exists. Check your paths or run this command to download an existing raw dataset on the hub:"
            f"python lerobot/common/datasets/push_dataset_to_hub/_download_raw.py --raw-dir your/raw/dir --repo-id your/repo/id_raw"
        )

    if local_dir:
        # Robustify when `local_dir` is str instead of Path
        local_dir = Path(local_dir)

        # Send warning if local_dir isn't well formated
        if local_dir.parts[-2] != user_id or local_dir.parts[-1] != dataset_id:
            warnings.warn(
                f"`local_dir` ({local_dir}) doesn't contain a community or user id `/` the name of the dataset that match the `repo_id` (e.g. 'data/lerobot/pusht'). Following this naming convention is advised, but not mandatory.",
                stacklevel=1,
            )

        # Check we don't override an existing `local_dir` by mistake
        if local_dir.exists():
            if force_override:
                shutil.rmtree(local_dir)
            else:
                raise ValueError(f"`local_dir` already exists ({local_dir}). Use `--force-override 1`.")

        meta_data_dir = local_dir / "meta_data"
        videos_dir = local_dir / "videos"
    else:
        # Temporary directory used to store images, videos, meta_data
        meta_data_dir = Path(cache_dir) / "meta_data"
        videos_dir = Path(cache_dir) / "videos"

    # Download the raw dataset if available
    if not raw_dir.exists():
        download_raw(raw_dir, dataset_id)

    if raw_format is None:
        # TODO(rcadene, adilzouitine): implement auto_find_raw_format
        raise NotImplementedError()
        # raw_format = auto_find_raw_format(raw_dir)

    # convert dataset from original raw format to LeRobot format
<<<<<<< HEAD
    hf_dataset, episode_data_index, info = from_raw_to_lerobot_format(
        raw_dir, out_dir, fps, video, debug)
=======
    from_raw_to_lerobot_format = get_from_raw_to_lerobot_format_fn(raw_format)
    hf_dataset, episode_data_index, info = from_raw_to_lerobot_format(
        raw_dir, videos_dir, fps, video, episodes
    )
>>>>>>> b72d5748

    lerobot_dataset = LeRobotDataset.from_preloaded(
        repo_id=repo_id,
        hf_dataset=hf_dataset,
        episode_data_index=episode_data_index,
        info=info,
        videos_dir=videos_dir,
    )
    stats = compute_stats(lerobot_dataset, batch_size, num_workers)

<<<<<<< HEAD
    if save_to_disk:
        # to remove transforms that cant be saved
        hf_dataset = hf_dataset.with_format(None)
        hf_dataset.save_to_disk(str(out_dir / "train"))
=======
    if local_dir:
        hf_dataset = hf_dataset.with_format(None)  # to remove transforms that cant be saved
        hf_dataset.save_to_disk(str(local_dir / "train"))
>>>>>>> b72d5748

    if push_to_hub or local_dir:
        # mandatory for upload
        save_meta_data(info, stats, episode_data_index, meta_data_dir)

    if push_to_hub:
        hf_dataset.push_to_hub(repo_id, revision="main")
        push_meta_data_to_hub(repo_id, meta_data_dir, revision="main")
        if video:
            push_videos_to_hub(repo_id, videos_dir, revision="main")
        create_branch(repo_id, repo_type="dataset", branch=CODEBASE_VERSION)

    if tests_data_dir:
        # get the first episode
        num_items_first_ep = episode_data_index["to"][0] - \
            episode_data_index["from"][0]
        test_hf_dataset = hf_dataset.select(range(num_items_first_ep))

        test_hf_dataset = test_hf_dataset.with_format(None)
        test_hf_dataset.save_to_disk(str(tests_data_dir / repo_id / "train"))

        tests_meta_data = tests_data_dir / repo_id / "meta_data"
        save_meta_data(info, stats, episode_data_index, tests_meta_data)

        # copy videos of first episode to tests directory
        episode_index = 0
        tests_videos_dir = tests_data_dir / repo_id / "videos"
        tests_videos_dir.mkdir(parents=True, exist_ok=True)
        for key in lerobot_dataset.video_frame_keys:
            fname = f"{key}_episode_{episode_index:06d}.mp4"
            shutil.copy(videos_dir / fname, tests_videos_dir / fname)

    if local_dir is None:
        # clear cache
        shutil.rmtree(meta_data_dir)
        shutil.rmtree(videos_dir)

    return lerobot_dataset


def main():
    parser = argparse.ArgumentParser()

    parser.add_argument(
        "--raw-dir",
        type=Path,
        required=True,
        help="Directory containing input raw datasets (e.g. `data/aloha_mobile_chair_raw` or `data/pusht_raw).",
    )
    # TODO(rcadene): add automatic detection of the format
    parser.add_argument(
        "--raw-format",
        type=str,
        required=True,
        help="Dataset type (e.g. `pusht_zarr`, `umi_zarr`, `aloha_hdf5`, `xarm_pkl`, `dora_parquet`).",
    )
    parser.add_argument(
        "--repo-id",
        type=str,
        required=True,
        help="Repositery identifier on Hugging Face: a community or a user name `/` the name of the dataset (e.g. `lerobot/pusht`, `cadene/aloha_sim_insertion_human`).",
    )
    parser.add_argument(
        "--local-dir",
        type=Path,
        help="When provided, writes the dataset converted to LeRobotDataset format in this directory  (e.g. `data/lerobot/aloha_mobile_chair`).",
    )
    parser.add_argument(
        "--push-to-hub",
        type=int,
        default=1,
        help="Upload to hub.",
    )
    parser.add_argument(
        "--fps",
        type=int,
        help="Frame rate used to collect videos. If not provided, use the default one specified in the code.",
    )
    parser.add_argument(
        "--video",
        type=int,
        default=1,
        help="Convert each episode of the raw dataset to an mp4 video. This option allows 60 times lower disk space consumption and 25 faster loading time during training.",
    )
    parser.add_argument(
        "--batch-size",
        type=int,
        default=32,
        help="Batch size loaded by DataLoader for computing the dataset statistics.",
    )
    parser.add_argument(
        "--num-workers",
        type=int,
        default=8,
        help="Number of processes of Dataloader for computing the dataset statistics.",
    )
    parser.add_argument(
        "--episodes",
        type=int,
        nargs="*",
        help="When provided, only converts the provided episodes (e.g `--episodes 2 3 4`). Useful to test the code on 1 episode.",
    )
    parser.add_argument(
        "--force-override",
        type=int,
        default=0,
        help="When set to 1, removes provided output directory if it already exists. By default, raises a ValueError exception.",
    )
    parser.add_argument(
        "--tests-data-dir",
        type=Path,
        help="When provided, save tests artifacts into the given directory for (e.g. `--tests-data-dir tests/data/lerobot/pusht`).",
    )

    args = parser.parse_args()
    push_dataset_to_hub(**vars(args))


if __name__ == "__main__":
    main()<|MERGE_RESOLUTION|>--- conflicted
+++ resolved
@@ -195,15 +195,10 @@
         # raw_format = auto_find_raw_format(raw_dir)
 
     # convert dataset from original raw format to LeRobot format
-<<<<<<< HEAD
-    hf_dataset, episode_data_index, info = from_raw_to_lerobot_format(
-        raw_dir, out_dir, fps, video, debug)
-=======
     from_raw_to_lerobot_format = get_from_raw_to_lerobot_format_fn(raw_format)
     hf_dataset, episode_data_index, info = from_raw_to_lerobot_format(
         raw_dir, videos_dir, fps, video, episodes
     )
->>>>>>> b72d5748
 
     lerobot_dataset = LeRobotDataset.from_preloaded(
         repo_id=repo_id,
@@ -214,16 +209,9 @@
     )
     stats = compute_stats(lerobot_dataset, batch_size, num_workers)
 
-<<<<<<< HEAD
-    if save_to_disk:
-        # to remove transforms that cant be saved
-        hf_dataset = hf_dataset.with_format(None)
-        hf_dataset.save_to_disk(str(out_dir / "train"))
-=======
     if local_dir:
         hf_dataset = hf_dataset.with_format(None)  # to remove transforms that cant be saved
         hf_dataset.save_to_disk(str(local_dir / "train"))
->>>>>>> b72d5748
 
     if push_to_hub or local_dir:
         # mandatory for upload
