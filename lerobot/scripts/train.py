--- conflicted
+++ resolved
@@ -306,17 +306,13 @@
     optimizer, lr_scheduler = make_optimizer_and_scheduler(cfg, policy)
     grad_scaler = GradScaler(enabled=cfg.use_amp)
 
-<<<<<<< HEAD
+    step = 0  # number of policy updates (forward + backward + optim)
+
+    if cfg.resume:
+        step = logger.load_last_training_state(optimizer, lr_scheduler)
+
     num_learnable_params = sum(p.numel()
                                for p in policy.parameters() if p.requires_grad)
-=======
-    step = 0  # number of policy updates (forward + backward + optim)
-
-    if cfg.resume:
-        step = logger.load_last_training_state(optimizer, lr_scheduler)
-
-    num_learnable_params = sum(p.numel() for p in policy.parameters() if p.requires_grad)
->>>>>>> b0d954c6
     num_total_params = sum(p.numel() for p in policy.parameters())
 
     log_output_dir(out_dir)
@@ -345,12 +341,8 @@
                     max_episodes_rendered=4,
                     start_seed=cfg.seed,
                 )
-<<<<<<< HEAD
             log_eval_info(
-                logger, eval_info["aggregated"], step, cfg, offline_dataset, is_offline)
-=======
-            log_eval_info(logger, eval_info["aggregated"], step, cfg, offline_dataset, is_offline=True)
->>>>>>> b0d954c6
+                logger, eval_info["aggregated"], step, cfg, offline_dataset, is_offline=True)
             if cfg.wandb.enable:
                 logger.log_video(
                     eval_info["video_paths"][0], step, mode="eval")
@@ -384,11 +376,7 @@
         sampler = None
     dataloader = torch.utils.data.DataLoader(
         offline_dataset,
-<<<<<<< HEAD
-        num_workers=0,
-=======
         num_workers=cfg.training.num_workers,
->>>>>>> b0d954c6
         batch_size=cfg.training.batch_size,
         shuffle=shuffle,
         sampler=sampler,
@@ -417,41 +405,14 @@
         )
 
         if step % cfg.training.log_freq == 0:
-<<<<<<< HEAD
             log_train_info(logger, train_info, step, cfg,
-                           offline_dataset, is_offline)
-=======
-            log_train_info(logger, train_info, step, cfg, offline_dataset, is_offline=True)
->>>>>>> b0d954c6
+                           offline_dataset, is_offline=True)
 
         # Note: evaluate_and_checkpoint_if_needed happens **after** the `step`th training update has completed,
         # so we pass in step + 1.
         evaluate_and_checkpoint_if_needed(step + 1)
 
-<<<<<<< HEAD
-    # create an empty online dataset similar to offline dataset
-    online_dataset = deepcopy(offline_dataset)
-    online_dataset.hf_dataset = {}
-    online_dataset.episode_data_index = {}
-
-    # create dataloader for online training
-    concat_dataset = torch.utils.data.ConcatDataset(
-        [offline_dataset, online_dataset])
-    weights = [1.0] * len(concat_dataset)
-    sampler = torch.utils.data.WeightedRandomSampler(
-        weights, num_samples=len(concat_dataset), replacement=True
-    )
-    dataloader = torch.utils.data.DataLoader(
-        concat_dataset,
-        num_workers=0,
-        batch_size=cfg.training.batch_size,
-        sampler=sampler,
-        pin_memory=device.type != "cpu",
-        drop_last=False,
-    )
-=======
         step += 1
->>>>>>> b0d954c6
 
     eval_env.close()
     logging.info("End of training")
