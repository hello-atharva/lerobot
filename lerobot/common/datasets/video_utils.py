#!/usr/bin/env python

# Copyright 2024 The HuggingFace Inc. team. All rights reserved.
#
# Licensed under the Apache License, Version 2.0 (the "License");
# you may not use this file except in compliance with the License.
# You may obtain a copy of the License at
#
#     http://www.apache.org/licenses/LICENSE-2.0
#
# Unless required by applicable law or agreed to in writing, software
# distributed under the License is distributed on an "AS IS" BASIS,
# WITHOUT WARRANTIES OR CONDITIONS OF ANY KIND, either express or implied.
# See the License for the specific language governing permissions and
# limitations under the License.
import logging
import subprocess
import warnings
from dataclasses import dataclass, field
from pathlib import Path
from typing import Any, ClassVar

import pyarrow as pa
import torch
import torchvision
from datasets.features.features import register_feature


def load_from_videos(
    item: dict[str, torch.Tensor],
    video_frame_keys: list[str],
    videos_dir: Path,
    tolerance_s: float,
    backend: str = "pyav",
):
    """Note: When using data workers (e.g. DataLoader with num_workers>0), do not call this function
    in the main process (e.g. by using a second Dataloader with num_workers=0). It will result in a Segmentation Fault.
    This probably happens because a memory reference to the video loader is created in the main process and a
    subprocess fails to access it.
    """
    # since video path already contains "videos" (e.g. videos_dir="data/videos", path="videos/episode_0.mp4")
    data_dir = videos_dir.parent

    for key in video_frame_keys:
        if isinstance(item[key], list):
            # load multiple frames at once (expected when delta_timestamps is not None)
            timestamps = [frame["timestamp"] for frame in item[key]]
            paths = [frame["path"] for frame in item[key]]
            if len(set(paths)) > 1:
                raise NotImplementedError(
                    "All video paths are expected to be the same for now.")
            video_path = data_dir / paths[0]

<<<<<<< HEAD
            frames = decode_video_frames_torchvision(
                video_path, timestamps, tolerance_s)
=======
            frames = decode_video_frames_torchvision(video_path, timestamps, tolerance_s, backend)
>>>>>>> 2abef3be
            item[key] = frames
        else:
            # load one frame
            timestamps = [item[key]["timestamp"]]
            video_path = data_dir / item[key]["path"]

<<<<<<< HEAD
            frames = decode_video_frames_torchvision(
                video_path, timestamps, tolerance_s)
=======
            frames = decode_video_frames_torchvision(video_path, timestamps, tolerance_s, backend)
>>>>>>> 2abef3be
            item[key] = frames[0]

    return item


def decode_video_frames_torchvision(
    video_path: str,
    timestamps: list[float],
    tolerance_s: float,
    backend: str = "pyav",
    log_loaded_timestamps: bool = False,
):
    """Loads frames associated to the requested timestamps of a video

    The backend can be either "pyav" (default) or "video_reader".
    "video_reader" requires installing torchvision from source, see:
    https://github.com/pytorch/vision/blob/main/torchvision/csrc/io/decoder/gpu/README.rst
    (note that you need to compile against ffmpeg<4.3)

    While both use cpu, "video_reader" is faster than "pyav" but requires additional setup.
    See our benchmark results for more info on performance:
    https://github.com/huggingface/lerobot/pull/220

    See torchvision doc for more info on these two backends:
    https://pytorch.org/vision/0.18/index.html?highlight=backend#torchvision.set_video_backend

    Note: Video benefits from inter-frame compression. Instead of storing every frame individually,
    the encoder stores a reference frame (or a key frame) and subsequent frames as differences relative to
    that key frame. As a consequence, to access a requested frame, we need to load the preceding key frame,
    and all subsequent frames until reaching the requested frame. The number of key frames in a video
    can be adjusted during encoding to take into account decoding time and video size in bytes.
    """
    video_path = str(video_path)

    # set backend
    keyframes_only = False
    torchvision.set_video_backend(backend)
    if backend == "pyav":
        keyframes_only = True  # pyav doesnt support accuracte seek

    # set a video stream reader
    # TODO(rcadene): also load audio stream at the same time
    reader = torchvision.io.VideoReader(video_path, "video")

    # set the first and last requested timestamps
    # Note: previous timestamps are usually loaded, since we need to access the previous key frame
    first_ts = timestamps[0]
    last_ts = timestamps[-1]

    # access closest key frame of the first requested frame
    # Note: closest key frame timestamp is usally smaller than `first_ts` (e.g. key frame can be the first frame of the video)
    # for details on what `seek` is doing see: https://pyav.basswood-io.com/docs/stable/api/container.html?highlight=inputcontainer#av.container.InputContainer.seek
    reader.seek(first_ts, keyframes_only=keyframes_only)

    # load all frames until last requested frame
    loaded_frames = []
    loaded_ts = []
    for frame in reader:
        current_ts = frame["pts"]
        if log_loaded_timestamps:
            logging.info(f"frame loaded at timestamp={current_ts:.4f}")
        loaded_frames.append(frame["data"])
        loaded_ts.append(current_ts)
        if current_ts >= last_ts:
            break

    if backend == "pyav":
        reader.container.close()

    reader = None

    query_ts = torch.tensor(timestamps)
    loaded_ts = torch.tensor(loaded_ts)

    # compute distances between each query timestamp and timestamps of all loaded frames
    dist = torch.cdist(query_ts[:, None], loaded_ts[:, None], p=1)
    min_, argmin_ = dist.min(1)

    is_within_tol = min_ < tolerance_s
    assert is_within_tol.all(), (
        f"One or several query timestamps unexpectedly violate the tolerance ({min_[~is_within_tol]} > {tolerance_s=})."
        "It means that the closest frame that can be loaded from the video is too far away in time."
        "This might be due to synchronization issues with timestamps during data collection."
        "To be safe, we advise to ignore this item during training."
    )

    # get closest frames to the query timestamps
    closest_frames = torch.stack([loaded_frames[idx] for idx in argmin_])
    closest_ts = loaded_ts[argmin_]

    if log_loaded_timestamps:
        logging.info(f"{closest_ts=}")

    # convert to the pytorch format which is float32 in [0,1] range (and channel first)
    closest_frames = closest_frames.type(torch.float32) / 255

    assert len(timestamps) == len(closest_frames)
    return closest_frames


def encode_video_frames(imgs_dir: Path, video_path: Path, fps: int):
    """More info on ffmpeg arguments tuning on `lerobot/common/datasets/_video_benchmark/README.md`"""
    video_path = Path(video_path)
    video_path.parent.mkdir(parents=True, exist_ok=True)

    ffmpeg_cmd = (
        f"ffmpeg -r {fps} "
        "-f image2 "
        "-loglevel error "
        f"-i {str(imgs_dir / 'frame_%06d.png')} "
        "-vcodec libx264 "
        "-g 2 "
        "-pix_fmt yuv444p "
        f"{str(video_path)}"
    )
    subprocess.run(ffmpeg_cmd.split(" "), check=True)


@dataclass
class VideoFrame:
    # TODO(rcadene, lhoestq): move to Hugging Face `datasets` repo
    """
    Provides a type for a dataset containing video frames.

    Example:

    ```python
    data_dict = [{"image": {"path": "videos/episode_0.mp4", "timestamp": 0.3}}]
    features = {"image": VideoFrame()}
    Dataset.from_dict(data_dict, features=Features(features))
    ```
    """

    pa_type: ClassVar[Any] = pa.struct(
        {"path": pa.string(), "timestamp": pa.float32()})
    _type: str = field(default="VideoFrame", init=False, repr=False)

    def __call__(self):
        return self.pa_type


with warnings.catch_warnings():
    warnings.filterwarnings(
        "ignore",
        "'register_feature' is experimental and might be subject to breaking changes in the future.",
        category=UserWarning,
    )
    # to make VideoFrame available in HuggingFace `datasets`
    register_feature(VideoFrame, "VideoFrame")<|MERGE_RESOLUTION|>--- conflicted
+++ resolved
@@ -51,24 +51,14 @@
                     "All video paths are expected to be the same for now.")
             video_path = data_dir / paths[0]
 
-<<<<<<< HEAD
-            frames = decode_video_frames_torchvision(
-                video_path, timestamps, tolerance_s)
-=======
             frames = decode_video_frames_torchvision(video_path, timestamps, tolerance_s, backend)
->>>>>>> 2abef3be
             item[key] = frames
         else:
             # load one frame
             timestamps = [item[key]["timestamp"]]
             video_path = data_dir / item[key]["path"]
 
-<<<<<<< HEAD
-            frames = decode_video_frames_torchvision(
-                video_path, timestamps, tolerance_s)
-=======
             frames = decode_video_frames_torchvision(video_path, timestamps, tolerance_s, backend)
->>>>>>> 2abef3be
             item[key] = frames[0]
 
     return item
